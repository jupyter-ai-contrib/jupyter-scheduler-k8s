--- conflicted
+++ resolved
@@ -50,16 +50,9 @@
 make build-image
 make load-image
 
-<<<<<<< HEAD
 # Test changes
 jupyter lab --SchedulerApp.execution_manager_class="jupyter_scheduler_k8s.executors.K8sExecutionManager"
 ```
-=======
-Builds `jupyter-scheduler-k8s:latest` using:
-- Base: `ghcr.io/prefix-dev/pixi:0.50.2-bookworm-slim`
-- Pixi environment management
-- Notebook executor supporting parameter injection and file packaging
->>>>>>> 5d14161c
 
 ### Debugging
 
@@ -101,7 +94,6 @@
 - `nbformat`, `nbconvert` - Notebook processing
 - `uv` for build system
 
-<<<<<<< HEAD
 ## Implementation Requirements
 
 - **`supported_features` method**: Must be kept up to date with actual backend capabilities
@@ -275,38 +267,17 @@
 - **No more HTTP 431 errors**: Eliminated exec+stdin file transfer hacks
 - **Standard K8s patterns**: Using kubectl cp and helper pods like major projects
 - **Simplified coordination**: Sequential operations instead of complex container signaling
-=======
-## Implementation Notes
-
-- Container built with Pixi for cross-platform support
-- `image/main.py` handles notebook execution via nbconvert (same as jupyter-scheduler)
-- Code follows high quality standards: no over-engineering, meaningful logging only, graceful error handling
-- Parameter injection matches jupyter-scheduler's approach exactly
-- `PACKAGE_INPUT_FOLDER` env var enables copying all files from notebook directory (matching jupyter-scheduler's `package_input_folder` feature)
->>>>>>> 5d14161c
 
 ## Code Quality Standards
 
-<<<<<<< HEAD
-=======
-- Phase 1: Container implementation ✅
-- Phase 2: K8sExecutionManager (extends jupyter-scheduler's ExecutionManager)
-
-## Code Quality Standards
-
->>>>>>> 5d14161c
 - **Comments**: Only add comments that explain parts of code that are not evident from the code itself
 - Explain WHY something is done when the reasoning isn't obvious
 - Explain WHAT is being done when the code logic is complex or non-obvious
 - If the code is self-evident, no comment is needed
 - **Quality**: Insist on highest quality standards while avoiding over-engineering
-<<<<<<< HEAD
 - **Scope**: Stay strictly within defined scope - no feature creep or unnecessary complexity
 - **Dead Code Removal**: Always aggressively remove dead code from old implementations
   - When architecture evolves (e.g., sidecar → pre-populated PVC), delete all unused methods
   - Don't leave old approaches "just in case" - it creates confusion and bloat
   - A 240+ line reduction (like removing the old sidecar code) is a good thing
-  - Clean implementations are easier to understand, debug, and maintain
-=======
-- **Scope**: Stay strictly within defined scope - no feature creep or unnecessary complexity
->>>>>>> 5d14161c
+  - Clean implementations are easier to understand, debug, and maintain